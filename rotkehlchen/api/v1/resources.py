import sys
from functools import wraps
from http import HTTPStatus
from pathlib import Path
from tempfile import TemporaryDirectory
from typing import TYPE_CHECKING, Any, Callable, Dict, List, Literal, Optional, Tuple

from flask import Blueprint, Request, Response, request as flask_request
from flask.views import MethodView
from marshmallow import Schema
from marshmallow.utils import missing
from webargs.flaskparser import parser, use_kwargs
from webargs.multidictproxy import MultiDictProxy
from werkzeug.datastructures import FileStorage

from rotkehlchen.accounting.ledger_actions import LedgerAction
from rotkehlchen.accounting.structures.base import HistoryBaseEntry
from rotkehlchen.accounting.structures.types import ActionType
from rotkehlchen.api.rest import RestAPI, api_response, wrap_in_fail_result
from rotkehlchen.api.v1.parser import ignore_kwarg_parser, resource_parser
from rotkehlchen.api.v1.schemas import (
    AccountingReportDataSchema,
    AccountingReportsSchema,
    AddressbookAddressesSchema,
    AddressbookUpdateSchema,
    AllBalancesQuerySchema,
    AllNamesSchema,
    AppInfoSchema,
    AssetIconUploadSchema,
    AssetMovementsQuerySchema,
    AssetResetRequestSchema,
    AssetSchema,
    AssetsImportingFromFormSchema,
    AssetsImportingSchema,
    AssetsReplaceSchema,
    AssetUpdatesRequestSchema,
    AsyncHistoricalQuerySchema,
    AsyncIgnoreCacheQueryArgumentSchema,
    AsyncQueryArgumentSchema,
    AsyncTasksQuerySchema,
    AvalancheTransactionQuerySchema,
    BaseXpubSchema,
    BinanceMarketsSchema,
    BinanceMarketsUserSchema,
    BlockchainAccountsDeleteSchema,
    BlockchainAccountsGetSchema,
    BlockchainAccountsPatchSchema,
    BlockchainAccountsPutSchema,
    BlockchainBalanceQuerySchema,
    CurrentAssetsPriceSchema,
    DataImportSchema,
    DetectTokensSchema,
    EditSettingsSchema,
    ERC20InfoSchema,
    Eth2DailyStatsSchema,
    Eth2ValidatorDeleteSchema,
    Eth2ValidatorPatchSchema,
    Eth2ValidatorPutSchema,
    EthereumNodeEditSchema,
    EthereumNodeListDeleteSchema,
    EthereumNodeSchema,
    EthereumTransactionDecodingSchema,
    EthereumTransactionQuerySchema,
    ExchangeBalanceQuerySchema,
    ExchangeRatesSchema,
    ExchangesDataResourceSchema,
    ExchangesResourceAddSchema,
    ExchangesResourceEditSchema,
    ExchangesResourceRemoveSchema,
    ExternalServicesResourceAddSchema,
    ExternalServicesResourceDeleteSchema,
    FileListSchema,
    HistoricalAssetsPriceSchema,
    HistoryBaseEntrySchema,
    HistoryExportingSchema,
    HistoryProcessingDebugImportSchema,
    HistoryProcessingExportSchema,
    HistoryProcessingSchema,
    IdentifiersListSchema,
    IgnoredActionsGetSchema,
    IgnoredActionsModifySchema,
    IgnoredAssetsSchema,
    IntegerIdentifierSchema,
    LedgerActionSchema,
    LedgerActionsQuerySchema,
    ManuallyTrackedBalancesAddSchema,
    ManuallyTrackedBalancesDeleteSchema,
    ManuallyTrackedBalancesEditSchema,
    ManualPriceDeleteSchema,
    ManualPriceRegisteredSchema,
    ManualPriceSchema,
    ModifyEthereumTokenSchema,
    NameDeleteSchema,
    NamedEthereumModuleDataSchema,
    NamedOracleCacheCreateSchema,
    NamedOracleCacheGetSchema,
    NamedOracleCacheSchema,
    NewUserSchema,
    OptionalEthereumAddressSchema,
    QueriedAddressesSchema,
    RequiredEthereumAddressSchema,
    ReverseEnsSchema,
    SingleAssetIdentifierSchema,
    SingleFileSchema,
    SnapshotEditingSchema,
    SnapshotImportingSchema,
    SnapshotQuerySchema,
    SnapshotTimestampQuerySchema,
    StakingQuerySchema,
    StatisticsAssetBalanceSchema,
    StatisticsNetValueSchema,
    StatisticsValueDistributionSchema,
    StringIdentifierSchema,
    TagSchema,
    TimedManualPriceSchema,
    TradeDeleteSchema,
    TradePatchSchema,
    TradeSchema,
    TradesQuerySchema,
    UserActionLoginSchema,
    UserActionSchema,
    UserPasswordChangeSchema,
    UserPremiumSyncSchema,
    WatchersAddSchema,
    WatchersDeleteSchema,
    WatchersEditSchema,
    XpubAddSchema,
    XpubPatchSchema,
)
from rotkehlchen.assets.asset import Asset, EthereumToken
from rotkehlchen.assets.types import AssetType
from rotkehlchen.balances.manual import ManuallyTrackedBalance
from rotkehlchen.chain.bitcoin.xpub import XpubData
from rotkehlchen.chain.ethereum.types import NodeName, WeightedNode
from rotkehlchen.data_import.manager import DataImportSource
from rotkehlchen.db.filtering import (
    AssetMovementsFilterQuery,
    Eth2DailyStatsFilterQuery,
    ETHTransactionsFilterQuery,
    LedgerActionsFilterQuery,
    ReportDataFilterQuery,
    TradesFilterQuery,
)
from rotkehlchen.db.settings import ModifiableDBSettings
from rotkehlchen.db.utils import DBAssetBalance, LocationData
from rotkehlchen.fval import FVal
from rotkehlchen.history.types import HistoricalPriceOracle
from rotkehlchen.types import (
    AddressbookEntry,
    AddressbookType,
    ApiKey,
    ApiSecret,
    AssetAmount,
    BlockchainAccountData,
    ChecksumEthAddress,
    Eth2PubKey,
    EVMTxHash,
    ExternalService,
    ExternalServiceApiCredentials,
    Fee,
    HexColorCode,
    ListOfBlockchainAddresses,
    Location,
    ModuleName,
    Price,
    SupportedBlockchain,
    Timestamp,
    TradeType,
)

if TYPE_CHECKING:
    from rotkehlchen.chain.bitcoin.hdkey import HDKey
    from rotkehlchen.db.filtering import HistoryEventFilterQuery
    from rotkehlchen.exchanges.kraken import KrakenAccountType


def _combine_parser_data(
        data_1: MultiDictProxy,
        data_2: MultiDictProxy,
        schema: Schema,
) -> MultiDictProxy:
    if data_2 is not missing:
        if data_1 == {}:
            data_1 = MultiDictProxy(data_2, schema)
        else:
            all_data = data_1.to_dict() if isinstance(data_1, MultiDictProxy) else data_1
            for key, value in data_2.items():
                all_data[key] = value
            data_1 = MultiDictProxy(all_data, schema)
    return data_1


@parser.location_loader('json_and_view_args')
def load_json_viewargs_data(request: Request, schema: Schema) -> Dict[str, Any]:
    """Load data from a request accepting either json or view_args encoded data"""
    view_args = parser.load_view_args(request, schema)  # type: ignore
    data = parser.load_json(request, schema)
    if data is missing:
        data = {}

    data = _combine_parser_data(data, view_args, schema)
    return data


@parser.location_loader('json_and_query')
def load_json_query_data(request: Request, schema: Schema) -> Dict[str, Any]:
    """Load data from a request accepting either json or query encoded data"""
    data = parser.load_json(request, schema)
    if data is not missing:
        return data
    return parser.load_querystring(request, schema)  # type: ignore


@parser.location_loader('json_and_query_and_view_args')
def load_json_query_viewargs_data(request: Request, schema: Schema) -> Dict[str, Any]:
    """Load data from a request accepting either json or querystring or view_args encoded data"""
    view_args = parser.load_view_args(request, schema)  # type: ignore
    # Get data either from json or from querystring
    data = parser.load_json(request, schema)
    if data is missing:
        data = parser.load_querystring(request, schema)  # type: ignore

    if data is missing:
        return data

    data = _combine_parser_data(data, view_args, schema)
    return data


@parser.location_loader('form_and_file')
def load_form_file_data(request: Request, schema: Schema) -> MultiDictProxy:
    """Load data from a request accepting form and file encoded data"""
    form_data = parser.load_form(request, schema)  # type: ignore
    file_data = parser.load_files(request, schema)  # type: ignore
    data = _combine_parser_data(form_data, file_data, schema)
    return data


@parser.location_loader('view_args_and_file')
def load_view_args_file_data(request: Request, schema: Schema) -> MultiDictProxy:
    """Load data from a request accepting view_args and file encoded data"""
    view_args_data = parser.load_view_args(request, schema)  # type: ignore
    file_data = parser.load_files(request, schema)  # type: ignore
    data = _combine_parser_data(view_args_data, file_data, schema)
    return data


def require_loggedin_user() -> Callable:
    """ This is a decorator for the RestAPI class's methods requiring a logged in user.
    """
    def _require_loggedin_user(f: Callable) -> Callable:
        @wraps(f)
        def wrapper(*args: Any, **kwargs: Any) -> Any:
            # grab the `rest_api` attribute from the view class.
            view_class = args[0]
            rest_api = view_class.rest_api
            if rest_api.rotkehlchen.user_is_logged_in is False:
                result_dict = wrap_in_fail_result('No user is currently logged in')
                return api_response(result_dict, status_code=HTTPStatus.CONFLICT)
            return f(*args, **kwargs)

        return wrapper
    return _require_loggedin_user


def require_premium_user(active_check: bool) -> Callable:
    """
    Decorator only for premium

    This is a decorator for the RestAPI class's methods requiring a logged in
    user to have premium subscription.

    If active_check is true there is also an API call to the rotkehlchen server
    to check that the saved key is also valid.
    """
    def _require_premium_user(f: Callable) -> Callable:
        @wraps(f)
        def wrapper(*args: Any, **kwargs: Any) -> Any:
            # grab the `rest_api` attribute from the view class.
            view_class = args[0]
            rest_api = view_class.rest_api
            if rest_api.rotkehlchen.user_is_logged_in is False:
                result_dict = wrap_in_fail_result('No user is currently logged in')
                return api_response(result_dict, status_code=HTTPStatus.CONFLICT)

            msg = (
                f'Currently logged in user {rest_api.rotkehlchen.data.username} '
                f'does not have a premium subscription'
            )
            if rest_api.rotkehlchen.premium is None:
                result_dict = wrap_in_fail_result(msg)
                return api_response(result_dict, status_code=HTTPStatus.CONFLICT)

            if active_check:
                if rest_api.rotkehlchen.premium.is_active() is False:
                    result_dict = wrap_in_fail_result(msg)
                    return api_response(result_dict, status_code=HTTPStatus.CONFLICT)

            return f(*args, **kwargs)

        return wrapper
    return _require_premium_user


def create_blueprint(url_prefix: str) -> Blueprint:
    # Take a look at this SO question on hints how to organize versioned
    # API with flask:
    # http://stackoverflow.com/questions/28795561/support-multiple-api-versions-in-flask#28797512
    return Blueprint("v1_resources", __name__, url_prefix=url_prefix)


class BaseMethodView(MethodView):
    def __init__(self, rest_api_object: RestAPI, **kwargs: Any) -> None:
        super().__init__(**kwargs)
        self.rest_api = rest_api_object


class SettingsResource(BaseMethodView):

    put_schema = EditSettingsSchema()

    @require_loggedin_user()
    @use_kwargs(put_schema, location='json')
    def put(
            self,
            settings: ModifiableDBSettings,
    ) -> Response:
        return self.rest_api.set_settings(settings)

    @require_loggedin_user()
    def get(self) -> Response:
        return self.rest_api.get_settings()


class AsyncTasksResource(BaseMethodView):

    get_schema = AsyncTasksQuerySchema()

    @require_loggedin_user()
    @use_kwargs(get_schema, location='view_args')
    def get(self, task_id: Optional[int]) -> Response:
        return self.rest_api.query_tasks_outcome(task_id=task_id)


class ExchangeRatesResource(BaseMethodView):

    get_schema = ExchangeRatesSchema()

    @use_kwargs(get_schema, location='json_and_query')
    def get(self, currencies: List[Optional[Asset]], async_query: bool) -> Response:
        valid_currencies = [currency for currency in currencies if currency is not None]
        return self.rest_api.get_exchange_rates(given_currencies=valid_currencies, async_query=async_query)  # noqa: E501


class ExchangesResource(BaseMethodView):

    put_schema = ExchangesResourceAddSchema()
    patch_schema = ExchangesResourceEditSchema()
    delete_schema = ExchangesResourceRemoveSchema()

    @require_loggedin_user()
    def get(self) -> Response:
        return self.rest_api.get_exchanges()

    @require_loggedin_user()
    @use_kwargs(put_schema, location='json')
    def put(
            self,
            name: str,
            location: Location,
            api_key: ApiKey,
            api_secret: ApiSecret,
            passphrase: Optional[str],
            kraken_account_type: Optional['KrakenAccountType'],
            binance_markets: Optional[List[str]],
            ftx_subaccount: Optional[str],
    ) -> Response:
        return self.rest_api.setup_exchange(
            name=name,
            location=location,
            api_key=api_key,
            api_secret=api_secret,
            passphrase=passphrase,
            kraken_account_type=kraken_account_type,
            binance_markets=binance_markets,
            ftx_subaccount=ftx_subaccount,
        )

    @require_loggedin_user()
    @use_kwargs(patch_schema, location='json')
    def patch(
            self,
            name: str,
            location: Location,
            new_name: Optional[str],
            api_key: Optional[ApiKey],
            api_secret: Optional[ApiSecret],
            passphrase: Optional[str],
            kraken_account_type: Optional['KrakenAccountType'],
            binance_markets: Optional[List[str]],
            ftx_subaccount: Optional[str],
    ) -> Response:
        return self.rest_api.edit_exchange(
            name=name,
            location=location,
            new_name=new_name,
            api_key=api_key,
            api_secret=api_secret,
            passphrase=passphrase,
            kraken_account_type=kraken_account_type,
            binance_markets=binance_markets,
            ftx_subaccount=ftx_subaccount,
        )

    @require_loggedin_user()
    @use_kwargs(delete_schema, location='json')
    def delete(self, name: str, location: Location) -> Response:
        return self.rest_api.remove_exchange(name=name, location=location)


class ExchangesDataResource(BaseMethodView):

    delete_schema = ExchangesDataResourceSchema()

    @require_loggedin_user()
    @use_kwargs(delete_schema, location='view_args')
    def delete(self, location: Optional[Location]) -> Response:
        return self.rest_api.purge_exchange_data(location=location)


class AssociatedLocations(BaseMethodView):
    @require_loggedin_user()
    def get(self) -> Response:
        return self.rest_api.get_associated_locations()


class EthereumTransactionsResource(BaseMethodView):
    get_schema = EthereumTransactionQuerySchema()
    post_schema = EthereumTransactionDecodingSchema()

    @require_loggedin_user()
    @ignore_kwarg_parser.use_kwargs(get_schema, location='json_and_query_and_view_args')
    def get(
            self,
            async_query: bool,
            only_cache: bool,
            filter_query: ETHTransactionsFilterQuery,
            event_params: Dict[str, Any],
    ) -> Response:
        return self.rest_api.get_ethereum_transactions(
            async_query=async_query,
            only_cache=only_cache,
            filter_query=filter_query,
            event_params=event_params,
        )

    @require_loggedin_user()
    @use_kwargs(post_schema, location='json_and_query')
    def post(
            self,
            async_query: bool,
            ignore_cache: bool,
            tx_hashes: Optional[List[EVMTxHash]],
    ) -> Response:
        return self.rest_api.decode_ethereum_transactions(
            async_query=async_query,
            ignore_cache=ignore_cache,
            tx_hashes=tx_hashes,
        )

    @require_loggedin_user()
    def delete(self) -> Response:
        return self.rest_api.purge_ethereum_transaction_data()


class EthereumAirdropsResource(BaseMethodView):

    get_schema = AsyncQueryArgumentSchema()

    @require_loggedin_user()
    @use_kwargs(get_schema, location='json_and_query')
    def get(self, async_query: bool) -> Response:
        return self.rest_api.get_ethereum_airdrops(async_query)


class EthereumNodesResource(BaseMethodView):

    put_schema = EthereumNodeSchema()
    post_schema = EthereumNodeEditSchema()
    delete_schema = EthereumNodeListDeleteSchema()

    @require_loggedin_user()
    def get(self) -> Response:
        return self.rest_api.get_web3_nodes()

    @require_loggedin_user()
    @use_kwargs(put_schema, location='json_and_query')
    def put(
        self,
        name: str,
        endpoint: str,
        owned: bool,
        weight: FVal,
        active: bool,
    ) -> Response:
        node = WeightedNode(
            node_info=NodeName(
                name=name,
                endpoint=endpoint,
                owned=owned,
            ),
            weight=weight,
            active=active,
        )
        return self.rest_api.add_web3_node(node)

    @require_loggedin_user()
    @use_kwargs(post_schema, location='json_and_query')
    def post(
        self,
        identifier: int,
        name: str,
        endpoint: str,
        owned: bool,
        weight: FVal,
        active: bool,
    ) -> Response:
        node = WeightedNode(
            identifier=identifier,
            node_info=NodeName(
                name=name,
                endpoint=endpoint,
                owned=owned,
            ),
            weight=weight,
            active=active,
        )
        return self.rest_api.update_web3_node(node)

    @require_loggedin_user()
    @use_kwargs(delete_schema, location='json_and_query')
    def delete(self, identifier: int) -> Response:
        return self.rest_api.delete_web3_node(identifier)


class ExternalServicesResource(BaseMethodView):

    put_schema = ExternalServicesResourceAddSchema()
    delete_schema = ExternalServicesResourceDeleteSchema()

    @require_loggedin_user()
    def get(self) -> Response:
        return self.rest_api.get_external_services()

    @require_loggedin_user()
    @use_kwargs(put_schema, location='json')
    def put(
            self,
            services: List[ExternalServiceApiCredentials],
    ) -> Response:
        return self.rest_api.add_external_services(services=services)

    @require_loggedin_user()
    @use_kwargs(delete_schema, location='json')
    def delete(self, services: List[ExternalService]) -> Response:
        return self.rest_api.delete_external_services(services=services)


class AllBalancesResource(BaseMethodView):

    get_schema = AllBalancesQuerySchema()

    @require_loggedin_user()
    @use_kwargs(get_schema, location='json_and_query')
    def get(
            self,
            save_data: bool,
            ignore_errors: bool,
            async_query: bool,
            ignore_cache: bool,
    ) -> Response:
        return self.rest_api.query_all_balances(
            save_data=save_data,
            ignore_errors=ignore_errors,
            async_query=async_query,
            ignore_cache=ignore_cache,
        )


class ExchangeBalancesResource(BaseMethodView):

    get_schema = ExchangeBalanceQuerySchema()

    @require_loggedin_user()
    @use_kwargs(get_schema, location='json_and_query_and_view_args')
    def get(self, location: Optional[Location], async_query: bool, ignore_cache: bool) -> Response:
        return self.rest_api.query_exchange_balances(
            location=location,
            async_query=async_query,
            ignore_cache=ignore_cache,
        )


class OwnedAssetsResource(BaseMethodView):

    @require_loggedin_user()
    def get(self) -> Response:
        return self.rest_api.query_owned_assets()


class DatabaseInfoResource(BaseMethodView):

    def get(self) -> Response:
        return self.rest_api.get_database_info()


class DatabaseBackupsResource(BaseMethodView):

    delete_schema = FileListSchema()
    get_schema = SingleFileSchema()

    @require_loggedin_user()
    @use_kwargs(get_schema, location='json_and_query')
    def get(self, file: Path) -> Response:
        return self.rest_api.download_database_backup(filepath=file)

    @require_loggedin_user()
    def put(self) -> Response:
        return self.rest_api.create_database_backup()

    @require_loggedin_user()
    @use_kwargs(delete_schema, location='json')
    def delete(self, files: List[Path]) -> Response:
        return self.rest_api.delete_database_backups(files=files)


class AllAssetsResource(BaseMethodView):

    delete_schema = StringIdentifierSchema()

    def make_add_schema(self) -> AssetSchema:
        return AssetSchema(
            identifier_required=False,
            coingecko=self.rest_api.rotkehlchen.coingecko,
            cryptocompare=self.rest_api.rotkehlchen.cryptocompare,
        )

    def make_edit_schema(self) -> AssetSchema:
        return AssetSchema(
            identifier_required=True,
            coingecko=self.rest_api.rotkehlchen.coingecko,
            cryptocompare=self.rest_api.rotkehlchen.cryptocompare,
        )

    def get(self) -> Response:
        return self.rest_api.query_all_assets()

    @require_loggedin_user()
    @resource_parser.use_kwargs(make_add_schema, location='json')
    def put(self, asset_type: AssetType, **kwargs: Any) -> Response:
        return self.rest_api.add_custom_asset(asset_type, **kwargs)

    @resource_parser.use_kwargs(make_edit_schema, location='json')
    def patch(self, **kwargs: Any) -> Response:
        return self.rest_api.edit_custom_asset(kwargs)

    @require_loggedin_user()
    @use_kwargs(delete_schema, location='json')
    def delete(self, identifier: str) -> Response:
        return self.rest_api.delete_custom_asset(identifier)


class AssetsTypesResource(BaseMethodView):

    def get(self) -> Response:
        return self.rest_api.get_asset_types()


class AssetsReplaceResource(BaseMethodView):

    put_schema = AssetsReplaceSchema()

    @require_loggedin_user()
    @use_kwargs(put_schema, location='json')
    def put(self, source_identifier: str, target_asset: Asset) -> Response:
        return self.rest_api.replace_asset(source_identifier, target_asset)


class EthereumAssetsResource(BaseMethodView):

    get_schema = OptionalEthereumAddressSchema()
    delete_schema = RequiredEthereumAddressSchema()

    def make_edit_schema(self) -> ModifyEthereumTokenSchema:
        return ModifyEthereumTokenSchema(
            coingecko=self.rest_api.rotkehlchen.coingecko,
            cryptocompare=self.rest_api.rotkehlchen.cryptocompare,
        )

    @use_kwargs(get_schema, location='json_and_query')
    def get(self, address: Optional[ChecksumEthAddress]) -> Response:
        return self.rest_api.get_custom_ethereum_tokens(address=address)

    @require_loggedin_user()
    @resource_parser.use_kwargs(make_edit_schema, location='json')
    def put(self, token: EthereumToken) -> Response:
        return self.rest_api.add_custom_ethereum_token(token=token)

    @resource_parser.use_kwargs(make_edit_schema, location='json')
    def patch(self, token: EthereumToken) -> Response:
        return self.rest_api.edit_custom_ethereum_token(token=token)

    @require_loggedin_user()
    @use_kwargs(delete_schema, location='json')
    def delete(self, address: ChecksumEthAddress) -> Response:
        return self.rest_api.delete_custom_ethereum_token(address)


class AssetUpdatesResource(BaseMethodView):

    get_schema = AsyncQueryArgumentSchema()
    post_schema = AssetUpdatesRequestSchema()
    delete_schema = AssetResetRequestSchema()

    @use_kwargs(get_schema, location='json_and_query')
    def get(self, async_query: bool) -> Response:
        return self.rest_api.get_assets_updates(async_query)

    @require_loggedin_user()
    @use_kwargs(post_schema, location='json')
    def post(
            self,
            async_query: bool,
            up_to_version: Optional[int],
            conflicts: Optional[Dict[Asset, Literal['remote', 'local']]],
    ) -> Response:
        return self.rest_api.perform_assets_updates(async_query, up_to_version, conflicts)

    @require_loggedin_user()
    @use_kwargs(delete_schema, location='json_and_query')
    def delete(self, reset: Literal['soft', 'hard'], ignore_warnings: bool) -> Response:
        return self.rest_api.rebuild_assets_information(reset, ignore_warnings)


class BlockchainBalancesResource(BaseMethodView):

    get_schema = BlockchainBalanceQuerySchema()

    @require_loggedin_user()
    @use_kwargs(get_schema, location='json_and_query_and_view_args')
    def get(
            self,
            blockchain: Optional[SupportedBlockchain],
            async_query: bool,
            ignore_cache: bool,
    ) -> Response:
        return self.rest_api.query_blockchain_balances(
            blockchain=blockchain,
            async_query=async_query,
            ignore_cache=ignore_cache,
        )


class ManuallyTrackedBalancesResource(BaseMethodView):

    get_schema = AsyncQueryArgumentSchema()
    put_schema = ManuallyTrackedBalancesAddSchema()
    patch_schema = ManuallyTrackedBalancesEditSchema()
    delete_schema = ManuallyTrackedBalancesDeleteSchema()

    @require_loggedin_user()
    @use_kwargs(get_schema, location='json_and_query')
    def get(self, async_query: bool) -> Response:
        return self.rest_api.get_manually_tracked_balances(async_query)

    @require_loggedin_user()
    @use_kwargs(put_schema, location='json')
    def put(self, async_query: bool, balances: List[ManuallyTrackedBalance]) -> Response:
        return self.rest_api.add_manually_tracked_balances(async_query=async_query, data=balances)

    @require_loggedin_user()
    @use_kwargs(patch_schema, location='json')
    def patch(self, async_query: bool, balances: List[ManuallyTrackedBalance]) -> Response:
        return self.rest_api.edit_manually_tracked_balances(async_query=async_query, data=balances)

    @require_loggedin_user()
    @use_kwargs(delete_schema, location='json')
    def delete(self, async_query: bool, ids: List[int]) -> Response:
        return self.rest_api.remove_manually_tracked_balances(
            async_query=async_query,
            ids=ids,
        )


class TradesResource(BaseMethodView):

    def make_get_schema(self) -> TradesQuerySchema:
        with self.rest_api.rotkehlchen.data.db.conn.read_ctx() as cursor:
            settings = self.rest_api.rotkehlchen.data.db.get_settings(cursor)
        return TradesQuerySchema(
            treat_eth2_as_eth=settings.treat_eth2_as_eth,
        )

    put_schema = TradeSchema()
    patch_schema = TradePatchSchema()
    delete_schema = TradeDeleteSchema()

    @require_loggedin_user()
    @resource_parser.use_kwargs(make_get_schema, location='json_and_query')
    def get(
            self,
            async_query: bool,
            only_cache: bool,
            filter_query: TradesFilterQuery,
    ) -> Response:
        return self.rest_api.get_trades(
            async_query=async_query,
            only_cache=only_cache,
            filter_query=filter_query,
        )

    @require_loggedin_user()
    @use_kwargs(put_schema, location='json')
    def put(
            self,
            timestamp: Timestamp,
            location: Location,
            base_asset: Asset,
            quote_asset: Asset,
            trade_type: TradeType,
            amount: AssetAmount,
            rate: Price,
            fee: Optional[Fee],
            fee_currency: Optional[Asset],
            link: Optional[str],
            notes: Optional[str],
    ) -> Response:
        return self.rest_api.add_trade(
            timestamp=timestamp,
            location=location,
            base_asset=base_asset,
            quote_asset=quote_asset,
            trade_type=trade_type,
            amount=amount,
            rate=rate,
            fee=fee,
            fee_currency=fee_currency,
            link=link,
            notes=notes,
        )

    @require_loggedin_user()
    @use_kwargs(patch_schema, location='json')
    def patch(
            self,
            trade_id: str,
            timestamp: Timestamp,
            location: Location,
            base_asset: Asset,
            quote_asset: Asset,
            trade_type: TradeType,
            amount: AssetAmount,
            rate: Price,
            fee: Optional[Fee],
            fee_currency: Optional[Asset],
            link: Optional[str],
            notes: Optional[str],
    ) -> Response:
        return self.rest_api.edit_trade(
            trade_id=trade_id,
            timestamp=timestamp,
            location=location,
            base_asset=base_asset,
            quote_asset=quote_asset,
            trade_type=trade_type,
            amount=amount,
            rate=rate,
            fee=fee,
            fee_currency=fee_currency,
            link=link,
            notes=notes,
        )

    @require_loggedin_user()
    @use_kwargs(delete_schema, location='json')
    def delete(self, trade_id: str) -> Response:
        return self.rest_api.delete_trade(trade_id=trade_id)


class AssetMovementsResource(BaseMethodView):

    def make_get_schema(self) -> AssetMovementsQuerySchema:
        with self.rest_api.rotkehlchen.data.db.conn.read_ctx() as cursor:
            settings = self.rest_api.rotkehlchen.data.db.get_settings(cursor)
        return AssetMovementsQuerySchema(
            treat_eth2_as_eth=settings.treat_eth2_as_eth,
        )

    @require_loggedin_user()
    @resource_parser.use_kwargs(make_get_schema, location='json_and_query')
    def get(
            self,
            filter_query: AssetMovementsFilterQuery,
            async_query: bool,
            only_cache: bool,
    ) -> Response:
        return self.rest_api.get_asset_movements(
            filter_query=filter_query,
            async_query=async_query,
            only_cache=only_cache,
        )


class TagsResource(BaseMethodView):

    put_schema = TagSchema(color_required=True)
    patch_schema = TagSchema(color_required=False)
    delete_schema = NameDeleteSchema()

    @require_loggedin_user()
    def get(self) -> Response:
        return self.rest_api.get_tags()

    @require_loggedin_user()
    @use_kwargs(put_schema, location='json')
    def put(
            self,
            name: str,
            description: Optional[str],
            background_color: HexColorCode,
            foreground_color: HexColorCode,
    ) -> Response:
        return self.rest_api.add_tag(
            name=name,
            description=description,
            background_color=background_color,
            foreground_color=foreground_color,
        )

    @require_loggedin_user()
    @use_kwargs(patch_schema, location='json')
    def patch(
            self,
            name: str,
            description: Optional[str],
            background_color: Optional[HexColorCode],
            foreground_color: Optional[HexColorCode],
    ) -> Response:
        return self.rest_api.edit_tag(
            name=name,
            description=description,
            background_color=background_color,
            foreground_color=foreground_color,
        )

    @require_loggedin_user()
    @use_kwargs(delete_schema, location='json')
    def delete(self, name: str) -> Response:
        return self.rest_api.delete_tag(name=name)


class LedgerActionsResource(BaseMethodView):

    def make_get_schema(self) -> LedgerActionsQuerySchema:
        with self.rest_api.rotkehlchen.data.db.conn.read_ctx() as cursor:
            settings = self.rest_api.rotkehlchen.data.db.get_settings(cursor)
        return LedgerActionsQuerySchema(
            treat_eth2_as_eth=settings.treat_eth2_as_eth,
        )

    put_schema = LedgerActionSchema(identifier_required=False)
    patch_schema = LedgerActionSchema(identifier_required=True)
    delete_schema = IntegerIdentifierSchema()

    @require_loggedin_user()
    @resource_parser.use_kwargs(make_get_schema, location='json_and_query')
    def get(
            self,
            filter_query: LedgerActionsFilterQuery,
            async_query: bool,
            only_cache: bool,
    ) -> Response:
        return self.rest_api.get_ledger_actions(
            filter_query=filter_query,
            async_query=async_query,
            only_cache=only_cache,
        )

    @require_loggedin_user()
    @use_kwargs(put_schema, location='json')
    def put(
            self,
            action: LedgerAction,
    ) -> Response:
        return self.rest_api.add_ledger_action(action)

    @require_loggedin_user()
    @use_kwargs(patch_schema, location='json')
    def patch(self, action: LedgerAction) -> Response:
        return self.rest_api.edit_ledger_action(action=action)

    @require_loggedin_user()
    @use_kwargs(delete_schema, location='json')
    def delete(self, identifier: int) -> Response:
        return self.rest_api.delete_ledger_action(identifier=identifier)


class HistoryBaseEntryResource(BaseMethodView):

    put_schema = HistoryBaseEntrySchema(identifier_required=False)
    patch_schema = HistoryBaseEntrySchema(identifier_required=True)
    delete_schema = IdentifiersListSchema()

    @require_loggedin_user()
    @use_kwargs(put_schema, location='json')
    def put(self, event: HistoryBaseEntry) -> Response:
        return self.rest_api.add_history_event(event)

    @require_loggedin_user()
    @use_kwargs(patch_schema, location='json')
    def patch(self, event: HistoryBaseEntry) -> Response:
        return self.rest_api.edit_history_event(event=event)

    @require_loggedin_user()
    @use_kwargs(delete_schema, location='json')
    def delete(self, identifiers: List[int]) -> Response:
        return self.rest_api.delete_history_events(identifiers=identifiers)


class UsersResource(BaseMethodView):

    put_schema = NewUserSchema()

    def get(self) -> Response:
        return self.rest_api.get_users()

    @use_kwargs(put_schema, location='json')
    def put(
            self,
            name: str,
            password: str,
            premium_api_key: str,
            premium_api_secret: str,
            sync_database: bool,
            initial_settings: Optional[ModifiableDBSettings],
    ) -> Response:
        return self.rest_api.create_new_user(
            name=name,
            password=password,
            premium_api_key=premium_api_key,
            premium_api_secret=premium_api_secret,
            sync_database=sync_database,
            initial_settings=initial_settings,
        )


class UsersByNameResource(BaseMethodView):
    patch_schema = UserActionSchema()
    post_schema = UserActionLoginSchema()

    @require_loggedin_user()
    @use_kwargs(patch_schema, location='json_and_view_args')
    def patch(
            self,
            name: str,
            action: Optional[str],
            premium_api_key: str,
            premium_api_secret: str,
    ) -> Response:
        if action == 'logout':
            return self.rest_api.user_logout(name=name)

        return self.rest_api.user_set_premium_credentials(
            name=name,
            api_key=premium_api_key,
            api_secret=premium_api_secret,
        )

    @use_kwargs(post_schema, location='json_and_view_args')
    def post(
            self,
            name: str,
            password: str,
            sync_approval: Literal['yes', 'no', 'unknown'],
    ) -> Response:
        return self.rest_api.user_login(
            name=name,
            password=password,
            sync_approval=sync_approval,
        )


class UserPasswordChangeResource(BaseMethodView):
    patch_schema = UserPasswordChangeSchema

    @require_loggedin_user()
    @use_kwargs(patch_schema, location='json')
    def patch(
            self,
            name: str,
            current_password: str,
            new_password: str,
    ) -> Response:
        return self.rest_api.user_change_password(
            name=name,
            current_password=current_password,
            new_password=new_password,
        )


class UserPremiumKeyResource(BaseMethodView):

    @require_premium_user(active_check=False)
    def delete(self) -> Response:
        return self.rest_api.user_premium_key_remove()


class UserPremiumSyncResource(BaseMethodView):
    put_schema = UserPremiumSyncSchema()

    @use_kwargs(put_schema, location='json_and_view_args')
    def put(self, async_query: bool, action: Literal['upload', 'download']) -> Response:
        return self.rest_api.sync_data(async_query, action)


class StatisticsNetvalueResource(BaseMethodView):

    get_schema = StatisticsNetValueSchema()

    @use_kwargs(get_schema, location='json_and_query')
    def get(self, include_nfts: bool) -> Response:
        return self.rest_api.query_netvalue_data(include_nfts)


class StatisticsAssetBalanceResource(BaseMethodView):

    get_schema = StatisticsAssetBalanceSchema()

    @require_premium_user(active_check=False)
    @use_kwargs(get_schema, location='json_and_query_and_view_args')
    def get(
            self,
            asset: Asset,
            from_timestamp: Timestamp,
            to_timestamp: Timestamp,
    ) -> Response:
        return self.rest_api.query_timed_balances_data(
            asset=asset,
            from_timestamp=from_timestamp,
            to_timestamp=to_timestamp,
        )


class StatisticsValueDistributionResource(BaseMethodView):

    get_schema = StatisticsValueDistributionSchema()

    @require_premium_user(active_check=False)
    @use_kwargs(get_schema, location='json_and_query')
    def get(self, distribution_by: str) -> Response:
        return self.rest_api.query_value_distribution_data(
            distribution_by=distribution_by,
        )


class StatisticsRendererResource(BaseMethodView):

    @require_premium_user(active_check=False)
    def get(self) -> Response:
        return self.rest_api.query_premium_components()


class MessagesResource(BaseMethodView):

    def get(self) -> Response:
        return self.rest_api.get_messages()


class HistoryStatusResource(BaseMethodView):

    @require_loggedin_user()
    def get(self) -> Response:
        return self.rest_api.get_history_status()


class HistoryProcessingResource(BaseMethodView):

    get_schema = HistoryProcessingSchema()

    @require_loggedin_user()
    @use_kwargs(get_schema, location='json_and_query')
    def get(
            self,
            from_timestamp: Timestamp,
            to_timestamp: Timestamp,
            async_query: bool,
    ) -> Response:
        return self.rest_api.process_history(
            from_timestamp=from_timestamp,
            to_timestamp=to_timestamp,
            async_query=async_query,
        )


class HistoryProcessingDebugResource(BaseMethodView):
    post_schema = HistoryProcessingExportSchema()
    upload_schema = HistoryProcessingDebugImportSchema()

    @require_loggedin_user()
    @use_kwargs(post_schema, location='json_and_query')
    def post(
            self,
            from_timestamp: Timestamp,
            to_timestamp: Timestamp,
            directory_path: Optional[Path],
            async_query: bool,
    ) -> Response:
        return self.rest_api.get_history_debug(
            from_timestamp=from_timestamp,
            to_timestamp=to_timestamp,
            directory_path=directory_path,
            async_query=async_query,
        )

    if getattr(sys, 'frozen', False) is False:
        @require_loggedin_user()
        @use_kwargs(upload_schema, location='json')
        def put(self, async_query: bool, filepath: Path) -> Response:
            return self.rest_api.import_history_debug(
                async_query=async_query,
                filepath=filepath,
            )

        @require_loggedin_user()
        @use_kwargs(upload_schema, location='form_and_file')
        def patch(self, async_query: bool, filepath: FileStorage) -> Response:
            return self.rest_api.import_history_debug(
                async_query=async_query,
                filepath=filepath,
            )


class HistoryActionableItemsResource(BaseMethodView):
    @require_loggedin_user()
    def get(self) -> Response:
        return self.rest_api.get_history_actionable_items()


class AccountingReportsResource(BaseMethodView):

    get_schema = AccountingReportsSchema(required_report_id=False)
    delete_schema = AccountingReportsSchema(required_report_id=True)

    @require_loggedin_user()
    @use_kwargs(get_schema, location='view_args')
    def get(self, report_id: Optional[int]) -> Response:
        return self.rest_api.get_pnl_reports(report_id=report_id)

    @require_loggedin_user()
    @use_kwargs(delete_schema, location='view_args')
    def delete(self, report_id: int) -> Response:
        return self.rest_api.purge_pnl_report_data(report_id=report_id)


class AccountingReportDataResource(BaseMethodView):

    post_schema = AccountingReportDataSchema()

    @require_loggedin_user()
    @ignore_kwarg_parser.use_kwargs(post_schema, location='json_and_query_and_view_args')
    def post(self, filter_query: ReportDataFilterQuery) -> Response:
        return self.rest_api.get_report_data(filter_query=filter_query)


class HistoryExportingResource(BaseMethodView):

    get_schema = HistoryExportingSchema()

    @require_loggedin_user()
    @use_kwargs(get_schema, location='json_and_query')
    def get(self, directory_path: Path) -> Response:
        return self.rest_api.export_processed_history_csv(directory_path=directory_path)


class HistoryDownloadingResource(BaseMethodView):

    @require_loggedin_user()
    def get(self) -> Response:
        return self.rest_api.download_processed_history_csv()


class PeriodicDataResource(BaseMethodView):

    @require_loggedin_user()
    def get(self) -> Response:
        return self.rest_api.query_periodic_data()


class BlockchainsAccountsResource(BaseMethodView):

    get_schema = BlockchainAccountsGetSchema()

    def make_put_schema(self) -> BlockchainAccountsPutSchema:
        return BlockchainAccountsPutSchema(
            self.rest_api.rotkehlchen.chain_manager.ethereum,
        )

    def make_patch_schema(self) -> BlockchainAccountsPatchSchema:
        return BlockchainAccountsPatchSchema(
            self.rest_api.rotkehlchen.chain_manager.ethereum,
        )

    def make_delete_schema(self) -> BlockchainAccountsDeleteSchema:
        return BlockchainAccountsDeleteSchema(
            self.rest_api.rotkehlchen.chain_manager.ethereum,
        )

    @require_loggedin_user()
    @use_kwargs(get_schema, location='view_args')
    def get(self, blockchain: SupportedBlockchain) -> Response:
        return self.rest_api.get_blockchain_accounts(blockchain)

    @require_loggedin_user()
    @resource_parser.use_kwargs(make_put_schema, location='json_and_view_args')
    def put(
            self,
            blockchain: SupportedBlockchain,
            accounts: List[Dict[str, Any]],
            async_query: bool,
    ) -> Response:
        account_data = [
            BlockchainAccountData(
                address=entry['address'],
                label=entry['label'],
                tags=entry['tags'],
            ) for entry in accounts
        ]
        return self.rest_api.add_blockchain_accounts(
            blockchain=blockchain,
            account_data=account_data,
            async_query=async_query,
        )

    @require_loggedin_user()
    @resource_parser.use_kwargs(make_patch_schema, location='json_and_view_args')
    def patch(
            self,
            blockchain: SupportedBlockchain,
            accounts: List[Dict[str, Any]],
    ) -> Response:
        account_data = [
            BlockchainAccountData(
                address=entry['address'],
                label=entry['label'],
                tags=entry['tags'],
            ) for entry in accounts
        ]
        return self.rest_api.edit_blockchain_accounts(
            blockchain=blockchain,
            account_data=account_data,
        )

    @require_loggedin_user()
    @resource_parser.use_kwargs(make_delete_schema, location='json_and_view_args')
    def delete(
            self,
            blockchain: SupportedBlockchain,
            accounts: ListOfBlockchainAddresses,
            async_query: bool,
    ) -> Response:
        return self.rest_api.remove_blockchain_accounts(
            blockchain=blockchain,
            accounts=accounts,
            async_query=async_query,
        )


class BTCXpubResource(BaseMethodView):

    put_schema = XpubAddSchema()
    delete_schema = BaseXpubSchema()
    patch_schema = XpubPatchSchema()

    @require_loggedin_user()
    @use_kwargs(put_schema, location='json_and_view_args')
    def put(
            self,
            xpub: 'HDKey',
            derivation_path: Optional[str],
            label: Optional[str],
            tags: Optional[List[str]],
            async_query: bool,
            blockchain: Literal[SupportedBlockchain.BITCOIN, SupportedBlockchain.BITCOIN_CASH],
    ) -> Response:
        return self.rest_api.add_xpub(
            xpub_data=XpubData(
                xpub=xpub,
                derivation_path=derivation_path,
                label=label,
                tags=tags,
            ),
            blockchain=blockchain,
            async_query=async_query,
        )

    @require_loggedin_user()
    @use_kwargs(delete_schema, location='json_and_view_args')
    def delete(
            self,
            xpub: 'HDKey',
            derivation_path: Optional[str],
            async_query: bool,
            blockchain: Literal[SupportedBlockchain.BITCOIN, SupportedBlockchain.BITCOIN_CASH],
    ) -> Response:
        return self.rest_api.delete_xpub(
            xpub_data=XpubData(
                xpub=xpub,
                derivation_path=derivation_path,
                label=None,
                tags=None,
            ),
            blockchain=blockchain,
            async_query=async_query,
        )

    @require_loggedin_user()
    @use_kwargs(patch_schema, location='json_and_view_args')
    def patch(
            self,
            xpub: 'HDKey',
            derivation_path: Optional[str],
            label: Optional[str],
            tags: Optional[List[str]],
            blockchain: Literal[SupportedBlockchain.BITCOIN, SupportedBlockchain.BITCOIN_CASH],
    ) -> Response:
        return self.rest_api.edit_xpub(
            xpub_data=XpubData(
                xpub=xpub,
                derivation_path=derivation_path,
                label=label,
                tags=tags,
            ),
            blockchain=blockchain,
        )


class IgnoredAssetsResource(BaseMethodView):

    modify_schema = IgnoredAssetsSchema()
    post_schema = AsyncQueryArgumentSchema()

    @require_loggedin_user()
    def get(self) -> Response:
        return self.rest_api.get_ignored_assets()

    @require_loggedin_user()
    @use_kwargs(modify_schema, location='json')
    def put(self, assets: List[Asset]) -> Response:
        return self.rest_api.add_ignored_assets(assets=assets)

    @require_loggedin_user()
    @use_kwargs(modify_schema, location='json')
    def delete(self, assets: List[Asset]) -> Response:
        return self.rest_api.remove_ignored_assets(assets=assets)

    @use_kwargs(post_schema, location='json_and_query')
    def post(self, async_query: bool) -> Response:
        return self.rest_api.pull_spam_assets(async_query)


class IgnoredActionsResource(BaseMethodView):

    get_schema = IgnoredActionsGetSchema()
    modify_schema = IgnoredActionsModifySchema()

    @require_loggedin_user()
    @use_kwargs(get_schema, location='json_and_query')
    def get(self, action_type: Optional[ActionType]) -> Response:
        return self.rest_api.get_ignored_action_ids(action_type=action_type)

    @require_loggedin_user()
    @use_kwargs(modify_schema, location='json')
    def put(self, action_type: ActionType, action_ids: List[str]) -> Response:
        return self.rest_api.add_ignored_action_ids(action_type=action_type, action_ids=action_ids)

    @require_loggedin_user()
    @use_kwargs(modify_schema, location='json')
    def delete(self, action_type: ActionType, action_ids: List[str]) -> Response:
        return self.rest_api.remove_ignored_action_ids(
            action_type=action_type,
            action_ids=action_ids,
        )


class QueriedAddressesResource(BaseMethodView):

    modify_schema = QueriedAddressesSchema()

    @require_loggedin_user()
    def get(self) -> Response:
        return self.rest_api.get_queried_addresses_per_module()

    @require_loggedin_user()
    @use_kwargs(modify_schema, location='json')
    def put(self, module: ModuleName, address: ChecksumEthAddress) -> Response:
        return self.rest_api.add_queried_address_per_module(module=module, address=address)

    @require_loggedin_user()
    @use_kwargs(modify_schema, location='json')
    def delete(self, module: ModuleName, address: ChecksumEthAddress) -> Response:
        return self.rest_api.remove_queried_address_per_module(module=module, address=address)


class InfoResource(BaseMethodView):

    get_schema = AppInfoSchema()

    @use_kwargs(get_schema, location='json_and_query')
    def get(self, check_for_updates: bool) -> Response:
        return self.rest_api.get_info(check_for_updates)


class PingResource(BaseMethodView):

    def get(self) -> Response:
        return self.rest_api.ping()


class DataImportResource(BaseMethodView):

    upload_schema = DataImportSchema()

    @require_loggedin_user()
    @use_kwargs(upload_schema, location='json')
    def put(
            self,
            async_query: bool,
            source: DataImportSource,
            file: Path,
            **kwargs: Any,
    ) -> Response:
        return self.rest_api.import_data(
            source=source,
            filepath=file,
            async_query=async_query,
            **kwargs,
        )

    @require_loggedin_user()
    @use_kwargs(upload_schema, location='form_and_file')
    def post(
            self,
            async_query: bool,
            source: DataImportSource,
            file: FileStorage,
            **kwargs: Any,
    ) -> Response:
        return self.rest_api.import_data(
            source=source,
            filepath=file,
            async_query=async_query,
            **kwargs,
        )


class Eth2DailyStatsResource(BaseMethodView):
    post_schema = Eth2DailyStatsSchema()

    @require_premium_user(active_check=False)
    @use_kwargs(post_schema, location='json_and_query')
    def post(
            self,
            filter_query: Eth2DailyStatsFilterQuery,
            async_query: bool,
            only_cache: bool,
    ) -> Response:
        return self.rest_api.get_eth2_daily_stats(
            filter_query=filter_query,
            async_query=async_query,
            only_cache=only_cache,
        )


class Eth2ValidatorsResource(BaseMethodView):

    patch_schema = Eth2ValidatorPatchSchema()
    put_schema = Eth2ValidatorPutSchema()
    delete_schema = Eth2ValidatorDeleteSchema()

    @require_loggedin_user()
    def get(self) -> Response:
        return self.rest_api.get_eth2_validators()

    @require_loggedin_user()
    @use_kwargs(put_schema, location='json')
    def put(
            self,
            validator_index: Optional[int],
            public_key: Optional[Eth2PubKey],
            ownership_percentage: FVal,
            async_query: bool,
    ) -> Response:
        return self.rest_api.add_eth2_validator(
            validator_index=validator_index,
            public_key=public_key,
            ownership_proportion=ownership_percentage,
            async_query=async_query,
        )

    @require_loggedin_user()
    @use_kwargs(delete_schema, location='json')
    def delete(self, validators: List[Dict[str, Any]]) -> Response:
        return self.rest_api.delete_eth2_validator(validators)

    @require_loggedin_user()
    @use_kwargs(patch_schema, location='json')
    def patch(self, validator_index: int, ownership_percentage: FVal) -> Response:
        return self.rest_api.edit_eth2_validator(
            validator_index=validator_index,
            ownership_proportion=ownership_percentage,
        )


class Eth2StakeDepositsResource(BaseMethodView):

    get_schema = AsyncQueryArgumentSchema()

    @require_premium_user(active_check=False)
    @use_kwargs(get_schema, location='json_and_query')
    def get(self, async_query: bool) -> Response:
        return self.rest_api.get_eth2_stake_deposits(async_query)


class Eth2StakeDetailsResource(BaseMethodView):

    get_schema = AsyncQueryArgumentSchema()

    @require_premium_user(active_check=False)
    @use_kwargs(get_schema, location='json_and_query')
    def get(self, async_query: bool) -> Response:
        return self.rest_api.get_eth2_stake_details(async_query)


class DefiBalancesResource(BaseMethodView):

    get_schema = AsyncQueryArgumentSchema()

    @require_loggedin_user()
    @use_kwargs(get_schema, location='json_and_query')
    def get(self, async_query: bool) -> Response:
        return self.rest_api.get_defi_balances(async_query)


class NamedEthereumModuleDataResource(BaseMethodView):
    delete_schema = NamedEthereumModuleDataSchema()

    @require_loggedin_user()
    @use_kwargs(delete_schema, location='view_args')
    def delete(self, module_name: ModuleName) -> Response:
        return self.rest_api.purge_module_data(module_name)


class EthereumModuleDataResource(BaseMethodView):

    def delete(self) -> Response:
        return self.rest_api.purge_module_data(module_name=None)


class EthereumModuleResource(BaseMethodView):

    def get(self) -> Response:
        return self.rest_api.supported_modules()


class MakerdaoDSRBalanceResource(BaseMethodView):

    get_schema = AsyncQueryArgumentSchema()

    @require_loggedin_user()
    @use_kwargs(get_schema, location='json_and_query')
    def get(self, async_query: bool) -> Response:
        return self.rest_api.get_makerdao_dsr_balance(async_query)


class MakerdaoDSRHistoryResource(BaseMethodView):

    get_schema = AsyncQueryArgumentSchema()

    @require_premium_user(active_check=False)
    @use_kwargs(get_schema, location='json_and_query')
    def get(self, async_query: bool) -> Response:
        return self.rest_api.get_makerdao_dsr_history(async_query)


class MakerdaoVaultsResource(BaseMethodView):

    get_schema = AsyncQueryArgumentSchema()

    @require_loggedin_user()
    @use_kwargs(get_schema, location='json_and_query')
    def get(self, async_query: bool) -> Response:
        return self.rest_api.get_makerdao_vaults(async_query)


class MakerdaoVaultDetailsResource(BaseMethodView):

    get_schema = AsyncQueryArgumentSchema()

    @require_premium_user(active_check=False)
    @use_kwargs(get_schema, location='json_and_query')
    def get(self, async_query: bool) -> Response:
        return self.rest_api.get_makerdao_vault_details(async_query)


class AaveBalancesResource(BaseMethodView):

    get_schema = AsyncQueryArgumentSchema()

    @require_loggedin_user()
    @use_kwargs(get_schema, location='json_and_query')
    def get(self, async_query: bool) -> Response:
        return self.rest_api.get_aave_balances(async_query)


class AaveHistoryResource(BaseMethodView):

    get_schema = AsyncHistoricalQuerySchema()

    @require_premium_user(active_check=False)
    @use_kwargs(get_schema, location='json_and_query')
    def get(
            self,
            async_query: bool,
            reset_db_data: bool,
            from_timestamp: Timestamp,
            to_timestamp: Timestamp,
    ) -> Response:
        return self.rest_api.get_aave_history(
            async_query=async_query,
            reset_db_data=reset_db_data,
            from_timestamp=from_timestamp,
            to_timestamp=to_timestamp,
        )


class AdexBalancesResource(BaseMethodView):

    get_schema = AsyncQueryArgumentSchema()

    @require_loggedin_user()
    @use_kwargs(get_schema, location='json_and_query')
    def get(self, async_query: bool) -> Response:
        return self.rest_api.get_adex_balances(async_query=async_query)


class AdexHistoryResource(BaseMethodView):

    get_schema = AsyncHistoricalQuerySchema()

    @require_premium_user(active_check=False)
    @use_kwargs(get_schema, location='json_and_query')
    def get(
            self,
            async_query: bool,
            reset_db_data: bool,
            from_timestamp: Timestamp,
            to_timestamp: Timestamp,
    ) -> Response:
        return self.rest_api.get_adex_history(
            async_query=async_query,
            reset_db_data=reset_db_data,
            from_timestamp=from_timestamp,
            to_timestamp=to_timestamp,
        )


class CompoundBalancesResource(BaseMethodView):

    get_schema = AsyncQueryArgumentSchema()

    @require_loggedin_user()
    @use_kwargs(get_schema, location='json_and_query')
    def get(self, async_query: bool) -> Response:
        return self.rest_api.get_compound_balances(async_query)


class CompoundHistoryResource(BaseMethodView):

    get_schema = AsyncHistoricalQuerySchema()

    @require_premium_user(active_check=False)
    @use_kwargs(get_schema, location='json_and_query')
    def get(
            self,
            async_query: bool,
            reset_db_data: bool,
            from_timestamp: Timestamp,
            to_timestamp: Timestamp,
    ) -> Response:
        return self.rest_api.get_compound_history(
            async_query=async_query,
            reset_db_data=reset_db_data,
            from_timestamp=from_timestamp,
            to_timestamp=to_timestamp,
        )


class YearnVaultsBalancesResource(BaseMethodView):

    get_schema = AsyncQueryArgumentSchema()

    @require_loggedin_user()
    @use_kwargs(get_schema, location='json_and_query')
    def get(self, async_query: bool) -> Response:
        return self.rest_api.get_yearn_vaults_balances(async_query)


class YearnVaultsV2BalancesResource(BaseMethodView):

    get_schema = AsyncQueryArgumentSchema()

    @require_loggedin_user()
    @use_kwargs(get_schema, location='json_and_query')
    def get(self, async_query: bool) -> Response:
        return self.rest_api.get_yearn_vaults_v2_balances(async_query)


class YearnVaultsHistoryResource(BaseMethodView):

    get_schema = AsyncHistoricalQuerySchema()

    @require_premium_user(active_check=False)
    @use_kwargs(get_schema, location='json_and_query')
    def get(
            self,
            async_query: bool,
            reset_db_data: bool,
            from_timestamp: Timestamp,
            to_timestamp: Timestamp,
    ) -> Response:
        return self.rest_api.get_yearn_vaults_history(
            async_query=async_query,
            reset_db_data=reset_db_data,
            from_timestamp=from_timestamp,
            to_timestamp=to_timestamp,
        )


class YearnVaultsV2HistoryResource(BaseMethodView):

    get_schema = AsyncHistoricalQuerySchema()

    @require_premium_user(active_check=False)
    @use_kwargs(get_schema, location='json_and_query')
    def get(
            self,
            async_query: bool,
            reset_db_data: bool,
            from_timestamp: Timestamp,
            to_timestamp: Timestamp,
    ) -> Response:
        return self.rest_api.get_yearn_vaults_v2_history(
            async_query=async_query,
            reset_db_data=reset_db_data,
            from_timestamp=from_timestamp,
            to_timestamp=to_timestamp,
        )


class UniswapBalancesResource(BaseMethodView):

    get_schema = AsyncQueryArgumentSchema()

    @require_loggedin_user()
    @use_kwargs(get_schema, location='json_and_query')
    def get(self, async_query: bool) -> Response:
        return self.rest_api.get_uniswap_balances(async_query=async_query)


class UniswapEventsHistoryResource(BaseMethodView):

    get_schema = AsyncHistoricalQuerySchema()

    @require_premium_user(active_check=False)
    @use_kwargs(get_schema, location='json_and_query')
    def get(
            self,
            async_query: bool,
            reset_db_data: bool,
            from_timestamp: Timestamp,
            to_timestamp: Timestamp,
    ) -> Response:
        return self.rest_api.get_uniswap_events_history(
            async_query=async_query,
            reset_db_data=reset_db_data,
            from_timestamp=from_timestamp,
            to_timestamp=to_timestamp,
        )


class UniswapV3BalancesResource(BaseMethodView):

    get_schema = AsyncQueryArgumentSchema()

    @require_loggedin_user()
    @use_kwargs(get_schema, location='json_and_query')
    def get(self, async_query: bool) -> Response:
        return self.rest_api.get_uniswap_v3_balances(async_query=async_query)


class UniswapTradesHistoryResource(BaseMethodView):

    get_schema = AsyncHistoricalQuerySchema()

    @require_premium_user(active_check=False)
    @use_kwargs(get_schema, location='json_and_query')
    def get(
            self,
            async_query: bool,
            reset_db_data: bool,
            from_timestamp: Timestamp,
            to_timestamp: Timestamp,
    ) -> Response:
        return self.rest_api.get_uniswap_trades_history(
            async_query=async_query,
            reset_db_data=reset_db_data,
            from_timestamp=from_timestamp,
            to_timestamp=to_timestamp,
        )


class SushiswapBalancesResource(BaseMethodView):

    get_schema = AsyncQueryArgumentSchema()

    @require_premium_user(active_check=False)
    @use_kwargs(get_schema, location='json_and_query')
    def get(self, async_query: bool) -> Response:
        return self.rest_api.get_sushiswap_balances(async_query=async_query)


class SushiswapEventsHistoryResource(BaseMethodView):

    get_schema = AsyncHistoricalQuerySchema()

    @require_premium_user(active_check=False)
    @use_kwargs(get_schema, location='json_and_query')
    def get(
            self,
            async_query: bool,
            reset_db_data: bool,
            from_timestamp: Timestamp,
            to_timestamp: Timestamp,
    ) -> Response:
        return self.rest_api.get_sushiswap_events_history(
            async_query=async_query,
            reset_db_data=reset_db_data,
            from_timestamp=from_timestamp,
            to_timestamp=to_timestamp,
        )


class SushiswapTradesHistoryResource(BaseMethodView):

    get_schema = AsyncHistoricalQuerySchema()

    @require_premium_user(active_check=False)
    @use_kwargs(get_schema, location='json_and_query')
    def get(
            self,
            async_query: bool,
            reset_db_data: bool,
            from_timestamp: Timestamp,
            to_timestamp: Timestamp,
    ) -> Response:
        return self.rest_api.get_sushiswap_trades_history(
            async_query=async_query,
            reset_db_data=reset_db_data,
            from_timestamp=from_timestamp,
            to_timestamp=to_timestamp,
        )


class LoopringBalancesResource(BaseMethodView):

    get_schema = AsyncQueryArgumentSchema()

    @require_loggedin_user()
    @use_kwargs(get_schema, location='json_and_query')
    def get(self, async_query: bool) -> Response:
        return self.rest_api.get_loopring_balances(async_query=async_query)


class LiquityTrovesResource(BaseMethodView):

    get_schema = AsyncQueryArgumentSchema()

    @use_kwargs(get_schema, location='json_and_query')
    def get(self, async_query: bool) -> Response:
        return self.rest_api.get_liquity_troves(async_query=async_query)


class LiquityTrovesHistoryResource(BaseMethodView):

    get_schema = AsyncHistoricalQuerySchema()

    @require_premium_user(active_check=False)
    @use_kwargs(get_schema, location='json_and_query')
    def get(
        self,
        async_query: bool,
        reset_db_data: bool,
        from_timestamp: Timestamp,
        to_timestamp: Timestamp,
    ) -> Response:
        return self.rest_api.get_liquity_trove_events(
            async_query=async_query,
            reset_db_data=reset_db_data,
            from_timestamp=from_timestamp,
            to_timestamp=to_timestamp,
        )


class LiquityStakingHistoryResource(BaseMethodView):

    get_schema = AsyncHistoricalQuerySchema()

    @require_premium_user(active_check=False)
    @use_kwargs(get_schema, location='json_and_query')
    def get(
        self,
        async_query: bool,
        reset_db_data: bool,
        from_timestamp: Timestamp,
        to_timestamp: Timestamp,
    ) -> Response:
        return self.rest_api.get_liquity_stake_events(
            async_query=async_query,
            reset_db_data=reset_db_data,
            from_timestamp=from_timestamp,
            to_timestamp=to_timestamp,
        )


class LiquityStakingResource(BaseMethodView):

    get_schema = AsyncQueryArgumentSchema()

    @require_premium_user(active_check=False)
    @use_kwargs(get_schema, location='json_and_query')
    def get(self, async_query: bool) -> Response:
        return self.rest_api.get_liquity_staked(async_query=async_query)


class PickleDillResource(BaseMethodView):

    get_schema = AsyncQueryArgumentSchema()

    @use_kwargs(get_schema, location='json_and_query')
    def get(self, async_query: bool) -> Response:
        return self.rest_api.get_dill_balance(async_query=async_query)


class BalancerBalancesResource(BaseMethodView):

    get_schema = AsyncQueryArgumentSchema()

    @require_premium_user(active_check=False)
    @use_kwargs(get_schema, location='json_and_query')
    def get(self, async_query: bool) -> Response:
        return self.rest_api.get_balancer_balances(async_query=async_query)


class BalancerEventsHistoryResource(BaseMethodView):

    get_schema = AsyncHistoricalQuerySchema()

    @require_premium_user(active_check=False)
    @use_kwargs(get_schema, location='json_and_query')
    def get(
            self,
            async_query: bool,
            reset_db_data: bool,
            from_timestamp: Timestamp,
            to_timestamp: Timestamp,
    ) -> Response:
        return self.rest_api.get_balancer_events_history(
            async_query=async_query,
            reset_db_data=reset_db_data,
            from_timestamp=from_timestamp,
            to_timestamp=to_timestamp,
        )


class BalancerTradesHistoryResource(BaseMethodView):

    get_schema = AsyncHistoricalQuerySchema()

    @require_premium_user(active_check=False)
    @use_kwargs(get_schema, location='json_and_query')
    def get(
            self,
            async_query: bool,
            reset_db_data: bool,
            from_timestamp: Timestamp,
            to_timestamp: Timestamp,
    ) -> Response:
        return self.rest_api.get_balancer_trades_history(
            async_query=async_query,
            reset_db_data=reset_db_data,
            from_timestamp=from_timestamp,
            to_timestamp=to_timestamp,
        )


class WatchersResource(BaseMethodView):

    put_schema = WatchersAddSchema
    patch_schema = WatchersEditSchema
    delete_schema = WatchersDeleteSchema

    @require_premium_user(active_check=False)
    def get(self) -> Response:
        return self.rest_api.get_watchers()

    @require_premium_user(active_check=False)
    @use_kwargs(put_schema, location='json')
    def put(self, watchers: List[Dict[str, Any]]) -> Response:
        return self.rest_api.add_watchers(watchers)

    @require_premium_user(active_check=False)
    @use_kwargs(patch_schema, location='json')
    def patch(self, watchers: List[Dict[str, Any]]) -> Response:
        return self.rest_api.edit_watchers(watchers)

    @require_premium_user(active_check=False)
    @use_kwargs(delete_schema, location='json')
    def delete(self, watchers: List[str]) -> Response:
        return self.rest_api.delete_watchers(watchers)


class AssetIconsResource(BaseMethodView):

    get_schema = SingleAssetIdentifierSchema()
    patch_schema = SingleAssetIdentifierSchema()
    upload_schema = AssetIconUploadSchema()

    @use_kwargs(get_schema, location='view_args')
    def get(self, asset: Asset) -> Response:
        # Process the if-match and if-none-match headers so that comparison with etag can be done
        match_header = flask_request.headers.get('If-Match', None)
        if not match_header:
            match_header = flask_request.headers.get('If-None-Match', None)
        if match_header:
            match_header = match_header[1:-1]  # remove enclosing quotes

        return self.rest_api.get_asset_icon(asset, match_header)

    @use_kwargs(upload_schema, location='json_and_view_args')
    def put(self, asset: Asset, file: Path) -> Response:
        return self.rest_api.upload_asset_icon(asset=asset, filepath=file)

    @use_kwargs(upload_schema, location='view_args_and_file')
    def post(self, asset: Asset, file: FileStorage) -> Response:
        with TemporaryDirectory() as temp_directory:
            filename = file.filename if file.filename else f'{asset.identifier}.png'
            filepath = Path(temp_directory) / filename
            file.save(str(filepath))
            response = self.rest_api.upload_asset_icon(asset=asset, filepath=filepath)

        return response

    @use_kwargs(patch_schema, location='view_args')
    def patch(self, asset: Asset) -> Response:
        return self.rest_api.refresh_asset_icon(asset)


class CurrentAssetsPriceResource(BaseMethodView):

    put_schema = ManualPriceSchema
    post_schema = CurrentAssetsPriceSchema()
    delete_schema = SingleAssetIdentifierSchema()

    @require_loggedin_user()
    def get(self) -> Response:
        return self.rest_api.get_nfts_with_price()

    @require_loggedin_user()
    @use_kwargs(put_schema, location='json')
    def put(
            self,
            from_asset: Asset,
            to_asset: Asset,
            price: Price,
    ) -> Response:
        return self.rest_api.add_manual_current_price(
            from_asset=from_asset,
            to_asset=to_asset,
            price=price,
        )

    @require_loggedin_user()
    @use_kwargs(post_schema, location='json')
    def post(
            self,
            assets: List[Asset],
            target_asset: Asset,
            ignore_cache: bool,
            async_query: bool,
    ) -> Response:
        return self.rest_api.get_current_assets_price(
            assets=assets,
            target_asset=target_asset,
            ignore_cache=ignore_cache,
            async_query=async_query,
        )

    @require_loggedin_user()
    @use_kwargs(delete_schema, location='json')
    def delete(self, asset: Asset) -> Response:
        return self.rest_api.delete_manual_current_price(asset)


class HistoricalAssetsPriceResource(BaseMethodView):

    post_schema = HistoricalAssetsPriceSchema()
    put_schema = TimedManualPriceSchema()
    patch_schema = TimedManualPriceSchema()
    get_schema = ManualPriceRegisteredSchema()
    delete_schema = ManualPriceDeleteSchema()

    @require_loggedin_user()
    @use_kwargs(post_schema, location='json')
    def post(
            self,
            assets_timestamp: List[Tuple[Asset, Timestamp]],
            target_asset: Asset,
            async_query: bool,
    ) -> Response:
        return self.rest_api.get_historical_assets_price(
            assets_timestamp=assets_timestamp,
            target_asset=target_asset,
            async_query=async_query,
        )

    @use_kwargs(put_schema, location='json')
    def put(
        self,
        from_asset: Asset,
        to_asset: Asset,
        price: Price,
        timestamp: Timestamp,
    ) -> Response:
        return self.rest_api.add_manual_price(
            from_asset=from_asset,
            to_asset=to_asset,
            price=price,
            timestamp=timestamp,
        )

    @use_kwargs(patch_schema, location='json')
    def patch(
        self,
        from_asset: Asset,
        to_asset: Asset,
        price: Price,
        timestamp: Timestamp,
    ) -> Response:
        return self.rest_api.edit_manual_price(
            from_asset=from_asset,
            to_asset=to_asset,
            price=price,
            timestamp=timestamp,
        )

    @use_kwargs(get_schema, location='json_and_query_and_view_args')
    def get(self, from_asset: Optional[Asset], to_asset: Optional[Asset]) -> Response:
        return self.rest_api.get_manual_prices(from_asset, to_asset)

    @use_kwargs(delete_schema)
    def delete(
        self,
        from_asset: Asset,
        to_asset: Asset,
        timestamp: Timestamp,
    ) -> Response:
        return self.rest_api.delete_manual_price(from_asset, to_asset, timestamp)


class NamedOracleCacheResource(BaseMethodView):

    post_schema = NamedOracleCacheCreateSchema()
    delete_schema = NamedOracleCacheSchema()
    get_schema = NamedOracleCacheGetSchema()

    @require_loggedin_user()
    @use_kwargs(get_schema, location='json_and_query_and_view_args')
    def get(self, oracle: HistoricalPriceOracle, async_query: bool) -> Response:
        return self.rest_api.get_oracle_cache(oracle=oracle, async_query=async_query)

    @require_loggedin_user()
    @use_kwargs(post_schema, location='json_and_view_args')
    def post(
            self,
            oracle: HistoricalPriceOracle,
            from_asset: Asset,
            to_asset: Asset,
            purge_old: bool,
            async_query: bool,
    ) -> Response:
        return self.rest_api.create_oracle_cache(
            oracle=oracle,
            from_asset=from_asset,
            to_asset=to_asset,
            purge_old=purge_old,
            async_query=async_query,
        )

    @use_kwargs(delete_schema, location='json_and_view_args')
    def delete(
            self,
            oracle: HistoricalPriceOracle,
            from_asset: Asset,
            to_asset: Asset,
    ) -> Response:
        return self.rest_api.delete_oracle_cache(
            oracle=oracle,
            from_asset=from_asset,
            to_asset=to_asset,
        )


class OraclesResource(BaseMethodView):

    def get(self) -> Response:
        return self.rest_api.get_supported_oracles()


class ERC20TokenInfo(BaseMethodView):

    get_schema = ERC20InfoSchema()

    @require_loggedin_user()
    @use_kwargs(get_schema, location='json_and_query')
    def get(self, address: ChecksumEthAddress, async_query: bool) -> Response:
        return self.rest_api.get_token_information(address, async_query)


class BinanceAvailableMarkets(BaseMethodView):

    get_schema = BinanceMarketsSchema()

    @use_kwargs(get_schema, location='json_and_query')
    def get(self, location: Location) -> Response:
        return self.rest_api.get_all_binance_pairs(location)


class BinanceUserMarkets(BaseMethodView):

    get_schema = BinanceMarketsUserSchema()

    @use_kwargs(get_schema, location='json_and_query_and_view_args')
    def get(self, name: str, location: Location) -> Response:
        return self.rest_api.get_user_binance_pairs(name, location)


class AvalancheTransactionsResource(BaseMethodView):
    get_schema = AvalancheTransactionQuerySchema()

    @require_loggedin_user()
    @use_kwargs(get_schema, location='json_and_query_and_view_args')
    def get(
        self,
        async_query: bool,
        address: ChecksumEthAddress,
        from_timestamp: Timestamp,
        to_timestamp: Timestamp,
    ) -> Response:
        return self.rest_api.get_avalanche_transactions(
            async_query=async_query,
            address=address,
            from_timestamp=from_timestamp,
            to_timestamp=to_timestamp,
        )


class ERC20TokenInfoAVAX(BaseMethodView):
    get_schema = ERC20InfoSchema()

    @require_loggedin_user()
    @use_kwargs(get_schema, location='json_and_query')
    def get(self, address: ChecksumEthAddress, async_query: bool) -> Response:
        return self.rest_api.get_avax_token_information(address, async_query)


class NFTSResource(BaseMethodView):
    get_schema = AsyncIgnoreCacheQueryArgumentSchema()

    @require_loggedin_user()
    @use_kwargs(get_schema, location='json_and_query')
    def get(self, async_query: bool, ignore_cache: bool) -> Response:
        return self.rest_api.get_nfts(async_query=async_query, ignore_cache=ignore_cache)


class NFTSBalanceResource(BaseMethodView):
    get_schema = AsyncIgnoreCacheQueryArgumentSchema()

    @require_loggedin_user()
    @use_kwargs(get_schema, location='json_and_query')
    def get(self, async_query: bool, ignore_cache: bool) -> Response:
        return self.rest_api.get_nfts_balances(async_query=async_query, ignore_cache=ignore_cache)


class StakingResource(BaseMethodView):

    def make_get_schema(self) -> StakingQuerySchema:
        with self.rest_api.rotkehlchen.data.db.conn.read_ctx() as cursor:
            settings = self.rest_api.rotkehlchen.data.db.get_settings(cursor)
        return StakingQuerySchema(
            treat_eth2_as_eth=settings.treat_eth2_as_eth,
        )

    @require_loggedin_user()
    @resource_parser.use_kwargs(make_get_schema, location='json_and_query')
    def post(
            self,
            async_query: bool,
            only_cache: bool,
            query_filter: 'HistoryEventFilterQuery',
            value_filter: 'HistoryEventFilterQuery',
    ) -> Response:
        return self.rest_api.query_kraken_staking_events(
            async_query=async_query,
            only_cache=only_cache,
            query_filter=query_filter,
            value_filter=value_filter,
        )


class UserAssetsResource(BaseMethodView):
    importing_schema = AssetsImportingSchema
    import_from_form = AssetsImportingFromFormSchema

    @require_loggedin_user()
    @use_kwargs(importing_schema, location='json')
    def put(self, file: Optional[Path], destination: Optional[Path], action: str) -> Response:
        if action == 'upload':
            if file is None:
                return api_response(wrap_in_fail_result(
                    message='file is required for upload action.',
                    status_code=HTTPStatus.BAD_REQUEST,
                ))
            return self.rest_api.import_user_assets(path=file)
        return self.rest_api.get_user_added_assets(path=destination)

    @require_loggedin_user()
    @use_kwargs(import_from_form, location='form_and_file')
    def post(self, file: FileStorage) -> Response:
        with TemporaryDirectory() as temp_directory:
            filename = file.filename if file.filename else 'assets.zip'
            filepath = Path(temp_directory) / filename
            file.save(str(filepath))
            response = self.rest_api.import_user_assets(path=filepath)
        return response


class DBSnapshotsResource(BaseMethodView):
    get_schema = SnapshotQuerySchema()
    upload_schema = SnapshotImportingSchema()
    patch_schema = SnapshotEditingSchema()
    delete_schema = SnapshotTimestampQuerySchema()

    @require_loggedin_user()
    @use_kwargs(get_schema, location='json_and_query_and_view_args')
    def get(
            self,
            action: Optional[Literal['export', 'download']],
            timestamp: Timestamp,
            path: Optional[Path],
    ) -> Response:
        """The behaviour of this method is as a result of the exhaustion of HTTP verbs
        for this resource.

        - GET with `?action=download` is for downloading a snapshot(Docker).
        - GET with `?action=export&path=/home/xyz` is for exporting a snapshot(Electron).
        - GET without action query parameter is for returning the snapshot as JSON
        for editing the snapshot.
        """
        if action == 'export':
            # path cannot be `None` here because it is caught during schema validation.
            return self.rest_api.export_user_db_snapshot(
                timestamp=timestamp,
                path=path,  # type: ignore
            )
        if action == 'download':
            return self.rest_api.download_user_db_snapshot(timestamp=timestamp)

        return self.rest_api.get_user_db_snapshot(timestamp=timestamp)

    @require_loggedin_user()
    @use_kwargs(upload_schema, location='json')
    def put(self, balances_snapshot_file: Path, location_data_snapshot_file: Path) -> Response:
        return self.rest_api.import_user_snapshot(
            balances_snapshot_file=balances_snapshot_file,
            location_data_snapshot_file=location_data_snapshot_file,
        )

    @require_loggedin_user()
    @use_kwargs(upload_schema, location='form_and_file')
    def post(
            self,
            balances_snapshot_file: FileStorage,
            location_data_snapshot_file: FileStorage,
    ) -> Response:
        with TemporaryDirectory() as temp_directory:
            balance_snapshot_filename = balances_snapshot_file.filename if balances_snapshot_file.filename else 'balances_snapshot_import.csv'  # noqa: 501
            location_data_snapshot_filename = location_data_snapshot_file.filename if location_data_snapshot_file.filename else 'location_data_snapshot.csv'  # noqa: 501
            balance_snapshot_filepath = Path(temp_directory) / balance_snapshot_filename
            location_data_snapshot_filepath = Path(temp_directory) / location_data_snapshot_filename  # noqa: 501
            balances_snapshot_file.save(balance_snapshot_filepath)
            location_data_snapshot_file.save(location_data_snapshot_filepath)
            response = self.rest_api.import_user_snapshot(
                balances_snapshot_file=balance_snapshot_filepath,
                location_data_snapshot_file=location_data_snapshot_filepath,
            )
        return response

    @require_loggedin_user()
    @use_kwargs(patch_schema, location='json_and_view_args')
    def patch(
            self,
            timestamp: Timestamp,
            balances_snapshot: List[DBAssetBalance],
            location_data_snapshot: List[LocationData],
    ) -> Response:
        return self.rest_api.edit_user_db_snapshot(
            timestamp=timestamp,
            balances_snapshot=balances_snapshot,
            location_data_snapshot=location_data_snapshot,
        )

    @require_loggedin_user()
    @use_kwargs(delete_schema, location='json')
    def delete(self, timestamp: Timestamp) -> Response:
        return self.rest_api.delete_user_db_snapshot(timestamp=timestamp)


class ReverseEnsResource(BaseMethodView):
    post_schema = ReverseEnsSchema()

    @require_loggedin_user()
    @use_kwargs(post_schema, location='json')
    def post(
            self,
            ethereum_addresses: List[ChecksumEthAddress],
            ignore_cache: bool,
            async_query: bool,
    ) -> Response:
        return self.rest_api.get_ens_mappings(
            addresses=ethereum_addresses,
            ignore_cache=ignore_cache,
            async_query=async_query,
        )


class CounterpartiesResource(BaseMethodView):
    def get(self) -> Response:
        return self.rest_api.get_all_counterparties()


class AddressbookResource(BaseMethodView):
    post_delete_schema = AddressbookAddressesSchema()
    update_schema = AddressbookUpdateSchema()

    @require_loggedin_user()
    @use_kwargs(post_delete_schema, location='json_and_view_args')
    def post(
        self,
        book_type: AddressbookType,
        addresses: Optional[List[ChecksumEthAddress]],
    ) -> Response:
        return self.rest_api.get_addressbook_entries(
            book_type=book_type,
            addresses=addresses,
        )

    @require_loggedin_user()
    @use_kwargs(update_schema, location='json_and_view_args')
    def put(self, book_type: AddressbookType, entries: List[AddressbookEntry]) -> Response:
        return self.rest_api.add_addressbook_entries(book_type=book_type, entries=entries)

    @require_loggedin_user()
    @use_kwargs(update_schema, location='json_and_view_args')
    def patch(self, book_type: AddressbookType, entries: List[AddressbookEntry]) -> Response:
        return self.rest_api.update_addressbook_entries(book_type=book_type, entries=entries)

    @require_loggedin_user()
    @use_kwargs(post_delete_schema, location='json_and_view_args')
    def delete(self, book_type: AddressbookType, addresses: List[ChecksumEthAddress]) -> Response:
        return self.rest_api.delete_addressbook_entries(book_type=book_type, addresses=addresses)


class AllNamesResource(BaseMethodView):
    post_schema = AllNamesSchema()

    @require_loggedin_user()
    @use_kwargs(post_schema, location='json')
    def post(self, addresses: List[ChecksumEthAddress]) -> Response:
        return self.rest_api.search_for_names_everywhere(addresses=addresses)


<<<<<<< HEAD
class DetectTokensResource(BaseMethodView):
    post_schema = DetectTokensSchema()

    @require_loggedin_user()
    @use_kwargs(post_schema, location='json')
    def post(
            self,
            async_query: bool,
            only_cache: bool,
            addresses: Optional[List[ChecksumEthAddress]],
    ) -> Response:
        return self.rest_api.detect_ethereum_tokens(
            async_query=async_query,
            only_cache=only_cache,
            addresses=addresses,
        )
=======
class ConfigurationsResource(BaseMethodView):

    def get(self) -> Response:
        return self.rest_api.get_config_arguments()
>>>>>>> c64be27a
<|MERGE_RESOLUTION|>--- conflicted
+++ resolved
@@ -2609,7 +2609,6 @@
         return self.rest_api.search_for_names_everywhere(addresses=addresses)
 
 
-<<<<<<< HEAD
 class DetectTokensResource(BaseMethodView):
     post_schema = DetectTokensSchema()
 
@@ -2626,9 +2625,9 @@
             only_cache=only_cache,
             addresses=addresses,
         )
-=======
+
+
 class ConfigurationsResource(BaseMethodView):
 
     def get(self) -> Response:
-        return self.rest_api.get_config_arguments()
->>>>>>> c64be27a
+        return self.rest_api.get_config_arguments()