--- conflicted
+++ resolved
@@ -56,11 +56,7 @@
 from rotkehlchen.constants.ethereum import CURVE_POOL_ABI, UNISWAP_V2_LP_ABI, YEARN_VAULT_V2_ABI
 from rotkehlchen.constants.timing import DAY_IN_SECONDS, MONTH_IN_SECONDS
 from rotkehlchen.errors import (
-<<<<<<< HEAD
-=======
     BlockchainQueryError,
-    DeserializationError,
->>>>>>> 97339560
     PriceQueryUnsupportedAsset,
     RemoteError,
     UnableToDecryptRemoteData,
@@ -659,31 +655,12 @@
             abi=YEARN_VAULT_V2_ABI,
             deployed_block=0,
         )
-<<<<<<< HEAD
-        output = multicall_2(
-            ethereum=self._ethereum,
-            require_success=True,
-            calls=[(token.ethereum_address, contract.encode(method_name='pricePerShare'))],
-        )
-        if isinstance(output, list) and len(output) != 0 and output[0][0] is True:
-            # https://github.com/PyCQA/pylint/issues/4739
-            price_per_share = contract.decode(output[0][1], 'pricePerShare')  # pylint: disable=unsubscriptable-object  # noqa: E501
-            if len(price_per_share) != 0:
-                return price_per_share[0] * underlying_token_price  # pylint: disable=unsubscriptable-object  # noqa: E501
-            log.error(f'Failed to decode pricePerShare for yearn vault v2 token {token}')
-            # will return None right below
-        log.error(
-            f'Error to call multicall for price on Yearn vault v2 token {token} '
-            f'with output {output}.',
-        )
-=======
         try:
             price_per_share = contract.call(self._ethereum, 'pricePerShare')
             return Price(price_per_share * underlying_token_price / 10 ** token.decimals)
         except (RemoteError, BlockchainQueryError) as e:
             log.error(f'Failed to query pricePerShare method in Yearn v2 Vault. {str(e)}')
 
->>>>>>> 97339560
         return None
 
     @staticmethod
